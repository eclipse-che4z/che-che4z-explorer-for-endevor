/*
* This program and the accompanying materials are made available under the terms of the *
* Eclipse Public License v2.0 which accompanies this distribution, and is available at *
* https://www.eclipse.org/legal/epl-v20.html                                      *
*                                                                                 *
* SPDX-License-Identifier: EPL-2.0                                                *
*                                                                                 *
* Copyright Contributors to the Zowe Project.                                     *
*                                                                                 *
*/

import { CliProfileManager, ImperativeConfig, IProfile, IProfileLoaded, ISession, Logger, Session } from "@zowe/imperative";
import { EndevorProfilesConfig } from "@broadcom/endevor-for-zowe-cli";
import * as os from "os";
import * as path from "path";
import { URL } from "url";
import * as vscode from "vscode";
import { IConnection } from "../model/IConnection";
import { logger } from "../globals";

interface IUrlValidator {
    valid: boolean;
    host: string | undefined;
    port: number | undefined;
    protocol: string | undefined;
}

export class Profiles {
    public static async createInstance(log: Logger) {
        Profiles.loader = new Profiles(log);
        await Profiles.loader.refresh();
        return Profiles.loader;

    }
    public static getInstance() {
        return Profiles.loader;
    }

    private endevorProfileManager!: CliProfileManager;
    private static loader: Profiles;
    public allProfiles: IProfileLoaded[] = [];
    public defaultProfile: IProfileLoaded | undefined;

    private spawnValue: number = -1;
    private initValue: number = -1;
    private constructor(public log: Logger) {}

    public loadNamedProfile(name: string): IProfileLoaded {
        for (const profile of this.allProfiles) {
            if (profile.name === name && profile.type === "endevor") {
                return profile;
            }
        }
        throw new Error("Could not find profile named: "
            + name + ".");
    }
    public getDefaultProfile(): IProfileLoaded | undefined {
        return this.defaultProfile;
    }
    public async refresh() {
        EndevorProfilesConfig
        this.allProfiles = [];
        const profileManager = this.getEndevorCliProfileManager();
        const endevorProfiles = (await (await profileManager).loadAll()).filter(profile => {
            return profile.type === "endevor";
        });
        if (endevorProfiles && endevorProfiles.length > 0) {
            this.allProfiles.push(...endevorProfiles);
            let defaultProfile: IProfileLoaded | undefined;
            try {
                defaultProfile = await (await profileManager).load({ loadDefault: true});
                this.defaultProfile = defaultProfile ? defaultProfile : undefined;
            } catch (error) {
                logger.error(error.message);
            }
        }
    }

    public listProfiles() {
        return this.allProfiles;
    }

    public validateAndParseUrl = (newUrl: string): IUrlValidator => {
        let url: URL;
        const validProtocols: string[] = ["https", "http"];

        const validationResult: IUrlValidator = {
            valid: false,
            host: undefined,
            port: undefined,
            protocol: undefined,
        };

        try {
            url = new URL(newUrl);
        } catch (error) {
            return validationResult;
        }

        // overkill with only one valid protocol, but we may expand profile types and protocols in the future?
        if (!validProtocols.some((validProtocol: string) => url.protocol.includes(validProtocol))) {
            return validationResult;
        } else {
            validationResult.protocol = url.protocol.replace(":", "");
        }

        if (!url.port.trim()) {
            return validationResult;
        } else {
            validationResult.port = Number(url.port);
        }

        validationResult.host = url.hostname;
        validationResult.valid = true;
        return validationResult;
    }

    public async getUrl(urlInputBox): Promise<string | undefined> {
        return new Promise<string | undefined> (resolve => {
            urlInputBox.onDidHide(() => { resolve(urlInputBox.value); });
            urlInputBox.onDidAccept(() => {
                if (this.validateAndParseUrl(urlInputBox.value).valid) {
                    resolve(urlInputBox.value);
                } else {
                    urlInputBox.validationMessage = "Please enter a valid URL in the format http(s)://url:port.";
                }
            });
        });
    }

    public async createNewConnection(profileName: string): Promise<string | undefined> {
        let userName: string | undefined;
        let passWord: string | undefined;
        let endevorURL: string | undefined;
        let rejectUnauthorize: boolean;
        let options: vscode.InputBoxOptions;

        const urlInputBox = vscode.window.createInputBox();
        urlInputBox.ignoreFocusOut = true;
        urlInputBox.placeholder = "http(s)://url:port";
        urlInputBox.prompt = "Enter an Endevor URL in the format 'http(s)://url:port'.";

        urlInputBox.show();
        endevorURL = await this.getUrl(urlInputBox);
        urlInputBox.dispose();

        if (!endevorURL) {
            logger.info("No valid value for Endevor URL. Operation Cancelled");
            return undefined;
        }

        const endevorUrlParsed = this.validateAndParseUrl(endevorURL);

        options = {
            placeHolder: "Optional: User Name",
            prompt: "Enter the user name for the connection. Leave blank to not store."
        };
        userName = await vscode.window.showInputBox(options);

        if (userName === undefined) {
            logger.info("Operation Cancelled");
            return;
        }

        options = {
            placeHolder: "Optional: Password",
            prompt: "Enter the password for the connection. Leave blank to not store.",
            password: true
        };
        passWord = await vscode.window.showInputBox(options);

        if (passWord === undefined) {
            logger.info("Operation Cancelled");
            return;
        }

        const quickPickOptions: vscode.QuickPickOptions = {
            placeHolder: "Reject Unauthorized Connections",
            ignoreFocusOut: true,
            canPickMany: false,
        };

        const selectRU = ["True - Reject connections with self-signed certificates",
            "False - Accept connections with self-signed certificates"];

        const ruOptions = Array.from(selectRU);

        const chosenRU = await vscode.window.showQuickPick(ruOptions, quickPickOptions);

        if (chosenRU === ruOptions[0]) {
            rejectUnauthorize = true;
        } else if (chosenRU === ruOptions[1]) {
            rejectUnauthorize = false;
        } else {
            logger.info("Operation Cancelled");
            return undefined;
        }

        for (const profile of this.allProfiles) {
            if (profile.name === profileName) {
                logger.error("Profile name already exists. Please create a profile using a different name");
                return undefined;
            }
        }

        const connection: IConnection = {
            name: profileName,
            host: endevorUrlParsed.host,
            port: endevorUrlParsed.port,
            user: userName,
            password: passWord,
            rejectUnauthorized: rejectUnauthorize,
            protocol: endevorUrlParsed.protocol,
        };

        let newProfile: IProfile;

        try {
            newProfile = await this.saveProfile(connection, connection.name, "endevor");
            await this.createBasicEndevorSession(newProfile);
            vscode.window.showInformationMessage("Profile " + profileName + " was created.");
            await this.refresh();
            return profileName;
        } catch (error) {
            logger.error("Error saving profile", error.message);
        }
<<<<<<< HEAD
=======
        await this.createBasicEndevorSession(newProfile);
        logger.info(`Profile ${profileName} was created.`);
        await this.refresh();
        return profileName;
>>>>>>> 30a81a15
    }

    public async createBasicEndevorSession(profile) {
        logger.trace(`Creating an Endevor session from the profile named ${profile.name}`);
        return new Session({
            type: "basic",
            hostname: profile.host,
            port: profile.port,
            user: profile.user,
            password: profile.password,
            base64EncodedAuth: profile.auth,
            rejectUnauthorized: profile.rejectUnauthorized,
            basePath: profile.basePath,
        });
    }

    public async promptCredentials(sessName) {
        let userName: string | undefined;
        let passWord: string | undefined;
        let options: vscode.InputBoxOptions;

        const loadProfile = this.loadNamedProfile(sessName);
        const loadSession = loadProfile.profile as ISession;

        if (!loadSession.user) {
            options = {
                placeHolder: "User Name",
                prompt: "Enter the user name for the connection"
            };
            userName = await vscode.window.showInputBox(options);

            if (!userName) {
                logger.error("Please enter your z/OS username. Operation Cancelled");
                return;
            } else {
                loadSession.user = userName;
            }
        }

        if (!loadSession.password) {
            passWord = loadSession.password;

            options = {
                placeHolder: "Password",
                prompt: "Enter a password for the connection",
                password: true,
                value: passWord,
            };
            passWord = await vscode.window.showInputBox(options);

            if (!passWord) {
                logger.error("Please enter your z/OS password. Operation Cancelled");
                return;
            } else {
                loadSession.password = passWord.trim();
            }
        }
        const updSession = await this.createBasicEndevorSession(loadSession as IProfile);
        return [updSession.ISession.user, updSession.ISession.password, updSession.ISession.base64EncodedAuth];
    }

    public async getEndevorCliProfileManager(): Promise<CliProfileManager> {
        let profileManager = this.endevorProfileManager;
        if (!profileManager) {
            try {
                await CliProfileManager.initialize(
                    {
                        configuration: EndevorProfilesConfig,
                        profileRootDirectory: path.join(this.getZoweDir(), "profiles"),
                        reinitialize: false
                    }
                );
                profileManager = new CliProfileManager({
                    profileRootDirectory: path.join(this.getZoweDir(), "profiles"),
                    type: "endevor",
                });
                this.endevorProfileManager = profileManager;
            } catch (error) {
                logger.error("Failed to load Imperative Profile Manager.", error.message);
            }
        }
        return profileManager;
    }

    private getZoweDir(): string {
        ImperativeConfig.instance.loadedConfig = {
            defaultHome: path.join(os.homedir(), ".zowe"),
            envVariablePrefix: "ZOWE"
        };
        return ImperativeConfig.instance.cliHome;
    }

    private async saveProfile(ProfileInfo, ProfileName, ProfileType) {
        let endevorProfile: IProfile;
        try {
            endevorProfile = await (await this.getEndevorCliProfileManager()).save({ profile: ProfileInfo, name: ProfileName, type: ProfileType });
            return endevorProfile.profile;
        } catch (error) {
            logger.error("Error saving profile.", error.message);
        }
    }
}<|MERGE_RESOLUTION|>--- conflicted
+++ resolved
@@ -218,19 +218,12 @@
         try {
             newProfile = await this.saveProfile(connection, connection.name, "endevor");
             await this.createBasicEndevorSession(newProfile);
-            vscode.window.showInformationMessage("Profile " + profileName + " was created.");
+            logger.info(`Profile ${profileName} was created.`);
             await this.refresh();
             return profileName;
         } catch (error) {
             logger.error("Error saving profile", error.message);
         }
-<<<<<<< HEAD
-=======
-        await this.createBasicEndevorSession(newProfile);
-        logger.info(`Profile ${profileName} was created.`);
-        await this.refresh();
-        return profileName;
->>>>>>> 30a81a15
     }
 
     public async createBasicEndevorSession(profile) {
