/* eslint-disable @typescript-eslint/no-explicit-any */
/*
 * Copyright (c) 2020 Broadcom.
 * The term "Broadcom" refers to Broadcom Inc. and/or its subsidiaries.
 *
 * This program and the accompanying materials are made
 * available under the terms of the Eclipse Public License 2.0
 * which is available at https://www.eclipse.org/legal/epl-2.0/
 *
 * SPDX-License-Identifier: EPL-2.0
 *
 * Contributors:
 *   Broadcom, Inc. - initial API and implementation
 */

<<<<<<< HEAD
import * as vscode from 'vscode';
import { EndevorQualifier } from '../model/IEndevorQualifier';
import { Repository } from '../model/Repository';
import { proxyBrowseElement } from '../service/EndevorCliProxy';
import { logger } from '../globals';

export async function browseElement(arg: any) {
  const repo: Repository = arg.getRepository();
  const elementName: string = arg.label;
  const eq: EndevorQualifier = arg.getQualifier();
  vscode.window.withProgress(
    {
      location: vscode.ProgressLocation.Notification,
      title: `Loading: ${elementName}...`,
    },
    async (progress) => {
      progress.report({ increment: 10 });
      try {
        const data = await proxyBrowseElement(repo, eq);
        progress.report({ increment: 50 });
        const doc = await vscode.workspace.openTextDocument({
          content: data,
        });
        progress.report({ increment: 100 });
        return vscode.window.showTextDocument(doc, { preview: false });
      } catch (error) {
        if (!error.cancelled) {
          logger.error(error.error);
        }
      }
    }
  );
=======
import * as vscode from "vscode";
import { logger } from "../globals";
import { EndevorQualifier } from "../model/IEndevorQualifier";
import { Repository } from "../model/Repository";
import { proxyBrowseElement } from "../service/EndevorCliProxy";

export async function browseElement(arg: any) {
    const repo: Repository = arg.getRepository();
    const elementName: string = arg.label;
    const eq: EndevorQualifier = arg.getQualifier();
    await vscode.window.withProgress(
        {
            location: vscode.ProgressLocation.Notification,
            title: `Loading: ${elementName}...`,
        },
        async progress => {
            progress.report({ increment: 10 });
            try {
                const data = await proxyBrowseElement(repo, eq);
                progress.report({ increment: 50 });
                let doc: vscode.TextDocument | undefined;
                doc = await vscode.workspace.openTextDocument({ content: data });
                progress.report({ increment: 100 });
                return vscode.window.showTextDocument(doc, { preview: false });
            } catch (error) {
                if (!error.cancelled) {
                    logger.error(error.error);
                }
            }
        },
    );
>>>>>>> c343b67f
}<|MERGE_RESOLUTION|>--- conflicted
+++ resolved
@@ -13,7 +13,6 @@
  *   Broadcom, Inc. - initial API and implementation
  */
 
-<<<<<<< HEAD
 import * as vscode from 'vscode';
 import { EndevorQualifier } from '../model/IEndevorQualifier';
 import { Repository } from '../model/Repository';
@@ -24,7 +23,7 @@
   const repo: Repository = arg.getRepository();
   const elementName: string = arg.label;
   const eq: EndevorQualifier = arg.getQualifier();
-  vscode.window.withProgress(
+  await vscode.window.withProgress(
     {
       location: vscode.ProgressLocation.Notification,
       title: `Loading: ${elementName}...`,
@@ -46,37 +45,4 @@
       }
     }
   );
-=======
-import * as vscode from "vscode";
-import { logger } from "../globals";
-import { EndevorQualifier } from "../model/IEndevorQualifier";
-import { Repository } from "../model/Repository";
-import { proxyBrowseElement } from "../service/EndevorCliProxy";
-
-export async function browseElement(arg: any) {
-    const repo: Repository = arg.getRepository();
-    const elementName: string = arg.label;
-    const eq: EndevorQualifier = arg.getQualifier();
-    await vscode.window.withProgress(
-        {
-            location: vscode.ProgressLocation.Notification,
-            title: `Loading: ${elementName}...`,
-        },
-        async progress => {
-            progress.report({ increment: 10 });
-            try {
-                const data = await proxyBrowseElement(repo, eq);
-                progress.report({ increment: 50 });
-                let doc: vscode.TextDocument | undefined;
-                doc = await vscode.workspace.openTextDocument({ content: data });
-                progress.report({ increment: 100 });
-                return vscode.window.showTextDocument(doc, { preview: false });
-            } catch (error) {
-                if (!error.cancelled) {
-                    logger.error(error.error);
-                }
-            }
-        },
-    );
->>>>>>> c343b67f
 }