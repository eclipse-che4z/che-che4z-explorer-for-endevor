/*
 * Copyright (c) 2020 Broadcom.
 * The term "Broadcom" refers to Broadcom Inc. and/or its subsidiaries.
 *
 * This program and the accompanying materials are made
 * available under the terms of the Eclipse Public License 2.0
 * which is available at https://www.eclipse.org/legal/epl-2.0/
 *
 * SPDX-License-Identifier: EPL-2.0
 *
 * Contributors:
 *   Broadcom, Inc. - initial API and implementation
 */

import { Repository } from "../model/Repository";
import { EndevorController } from "../EndevorController";
import * as vscode from "vscode";
import { logger } from "../globals";

export function deleteHost(arg: any) {
    if (arg.contextValue === "repository") {
        const repo: Repository | undefined = arg.getRepository();
        if (repo) {
<<<<<<< HEAD
            vscode.window.showWarningMessage("Remove Configuration: " + repo.getName() + "?", "OK").then(message => {
                if (message === "OK") {
                    const profileLabel = repo.getProfileLabel() ? repo.getProfileLabel() : "";
                    EndevorController.instance.removeRepository(repo.getName(), profileLabel!);
                    EndevorController.instance.updateSettings();
                }
            });
=======
            logger.trace(`Remove configuration ${repo.getName()}`);
            vscode.window
                .showWarningMessage(
                    "Remove Configuration: " + repo.getName() + "?",
                    "OK"
                )
                .then(message => {
                    if (message === "OK") {
                        EndevorController.instance.removeRepository(
                            repo.getName(),
                            repo.getProfileLabel()
                        );
                        EndevorController.instance.updateSettings();
                        logger.trace("Configuration removed");
                    } else {
                        logger.trace("Operation cancelled.");
                    }
                });
>>>>>>> 30a81a15
        }
    }
}<|MERGE_RESOLUTION|>--- conflicted
+++ resolved
@@ -21,15 +21,6 @@
     if (arg.contextValue === "repository") {
         const repo: Repository | undefined = arg.getRepository();
         if (repo) {
-<<<<<<< HEAD
-            vscode.window.showWarningMessage("Remove Configuration: " + repo.getName() + "?", "OK").then(message => {
-                if (message === "OK") {
-                    const profileLabel = repo.getProfileLabel() ? repo.getProfileLabel() : "";
-                    EndevorController.instance.removeRepository(repo.getName(), profileLabel!);
-                    EndevorController.instance.updateSettings();
-                }
-            });
-=======
             logger.trace(`Remove configuration ${repo.getName()}`);
             vscode.window
                 .showWarningMessage(
@@ -38,17 +29,14 @@
                 )
                 .then(message => {
                     if (message === "OK") {
-                        EndevorController.instance.removeRepository(
-                            repo.getName(),
-                            repo.getProfileLabel()
-                        );
-                        EndevorController.instance.updateSettings();
-                        logger.trace("Configuration removed");
+                      const profileLabel = repo.getProfileLabel() ? repo.getProfileLabel() : "";
+                      EndevorController.instance.removeRepository(repo.getName(), profileLabel!);
+                      EndevorController.instance.updateSettings();
+                      logger.trace("Configuration removed");
                     } else {
                         logger.trace("Operation cancelled.");
                     }
                 });
->>>>>>> 30a81a15
         }
     }
 }