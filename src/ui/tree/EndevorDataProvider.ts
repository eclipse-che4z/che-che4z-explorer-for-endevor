/*
 * Copyright (c) 2020 Broadcom.
 * The term "Broadcom" refers to Broadcom Inc. and/or its subsidiaries.
 *
 * This program and the accompanying materials are made
 * available under the terms of the Eclipse Public License 2.0
 * which is available at https://www.eclipse.org/legal/epl-2.0/
 *
 * SPDX-License-Identifier: EPL-2.0
 *
 * Contributors:
 *   Broadcom, Inc. - initial API and implementation
 */

import * as vscode from 'vscode';
import { EndevorNode, EndevorBrowsingNode, FilterNode, EndevorFilterPathNode, NewRepositoryNode, ConnectionNode, NewConnectionButton } from './EndevorNodes';
import { EnvironmentNode, StageNode, SystemNode, SubsystemNode, TypeNode } from './EndevorNodes';
import { EndevorController } from '../../EndevorController';
import { Repository } from '../../model/Repository';
import { Profiles } from "../../service/Profiles";
import { Logger, IProfileLoaded } from "@zowe/imperative";
import { Connection } from '../../model/Connection';
import { logger } from '../../globals';


export async function createEndevorTree(log: Logger) {
    const tree = new EndevorDataProvider();
    await tree.addSession();
    return tree;
}
export class EndevorDataProvider implements vscode.TreeDataProvider<EndevorNode> {
    public _sessionNodes: EndevorNode[] = [];
    public _onDidChangeTreeData =  new vscode.EventEmitter<EndevorNode | null>();
    public readonly onDidChangeTreeData = this._onDidChangeTreeData.event;

    public getTreeItem(element: EndevorNode): vscode.TreeItem {
        return element;
    }

    public addSession(sessionName?: string) {
        logger.trace(`Adding <${sessionName}> session to the tree.`);
        if (sessionName) {
            const endevorProfile = Profiles.getInstance().loadNamedProfile(sessionName);
            if (endevorProfile) {
                this.addSingleSession(endevorProfile);
            } else {
                logger.error(`Profile not found for session <${sessionName}>.`);
            }
        } else {
            const endevorProfiles = Profiles.getInstance().allProfiles;
            for (const endevorProfile of endevorProfiles) {
                if (this._sessionNodes.find(tempNode => tempNode.label && tempNode.label.trim() === endevorProfile.name)) {
                    continue;
                }
            }
            const defaultProfile = Profiles.getInstance().defaultProfile;
            if (this._sessionNodes.length === 0 && defaultProfile) {
                this.addSingleSession(defaultProfile);
            }
        }
        this.refresh();
    }

    public getChildren(node?: EndevorNode): EndevorNode[] | Promise<EndevorNode[]> {
        if (!node) {
            const root: EndevorNode = EndevorController.instance.rootNode;
            if (!root.needReload) {
                return Promise.resolve([new NewConnectionButton(), ...root.children]);
            }
            const connections = EndevorController.instance.getConnections();
            const newChildren: EndevorNode[] = [];
            connections.forEach(connection => {
                const newConnectionNode: EndevorNode = new EndevorNode(connection);
                let foundConnection: EndevorNode | undefined;
                const connectionName = connection.getName();
                if (connectionName) {
                    foundConnection = EndevorController.instance.findNodeByConnectionName(connectionName);
                }
                if (foundConnection && foundConnection.needReload) {
                    newConnectionNode.children = foundConnection.children;
                    newConnectionNode.needReload = false;
                    newConnectionNode.collapsibleState = foundConnection.collapsibleState;
                }
                newChildren.push(newConnectionNode);
            });
            root.needReload = false;
            root.children = newChildren;
            return Promise.resolve([new NewConnectionButton(), ...newChildren]);
        }
        switch (node.contextValue) {
            case "connection":
                return Promise.resolve((<ConnectionNode>node).children);
            case "repository":
                const repo: Repository | undefined = this.getNodeRepository(node);
                if (!repo) {
                    return Promise.resolve([]);
                }
                if (!node.needReload) {
                    return Promise.resolve(node.children);
                }
                return new Promise(resolve => {
                    let resultNodes: EndevorNode[] = [];
                    resultNodes.push(new EndevorBrowsingNode("Filters", repo));
                    resultNodes.push(new EndevorBrowsingNode("Map", repo));
                    node.children = resultNodes;
                    node.needReload = false;
                    resolve(resultNodes);
                });
            case "filters":
            case "map":
                return (<EndevorBrowsingNode>node).lazyLoadChildren();
            case "filter":
                return (<FilterNode>node).lazyLoadChildren();
            case "filterPathNode":
                return (<EndevorFilterPathNode>node).lazyLoadChildren();
            case "environment":
                return (<EnvironmentNode>node).lazyLoadChildren();
            case "stage":
                return (<StageNode>node).lazyLoadChildren();
            case "system":
                return (<SystemNode>node).lazyLoadChildren();
            case "subsystem":
                return (<SubsystemNode>node).lazyLoadChildren();
            case "type":
                return (<TypeNode>node).lazyLoadChildren();
            default:
                return Promise.resolve([]);
        }
    }

    public refresh() {
        this._onDidChangeTreeData.fire(null);
    }

    private getNodeRepository(node: EndevorNode): Repository | undefined {
        let repo: Repository | undefined = node.getRepository();
        if (node instanceof EndevorBrowsingNode) {
            repo = (<EndevorBrowsingNode>node).getRepository();
        }
        return repo;
    }

    private async addSingleSession(endevorProfile: IProfileLoaded) {
<<<<<<< HEAD
        if (this._sessionNodes.find(tempNode => tempNode.label && tempNode.label.trim() === endevorProfile.name)) {
=======
        logger.trace(`Loading profile <${endevorProfile.name}>.`);
        if (this._sessionNodes.find(tempNode => tempNode.label.trim() === endevorProfile.name)) {
>>>>>>> 30a81a15
            return;
        }
        const session = await Profiles.getInstance().createBasicEndevorSession(endevorProfile.profile);
        logger.trace(`Session created: ${JSON.stringify(session)}`);
        const node = new ConnectionNode(session, endevorProfile.name);
        EndevorController.instance.addConnection(new Connection(endevorProfile));
        this._sessionNodes.push(node);

    }
}<|MERGE_RESOLUTION|>--- conflicted
+++ resolved
@@ -141,19 +141,14 @@
     }
 
     private async addSingleSession(endevorProfile: IProfileLoaded) {
-<<<<<<< HEAD
-        if (this._sessionNodes.find(tempNode => tempNode.label && tempNode.label.trim() === endevorProfile.name)) {
-=======
-        logger.trace(`Loading profile <${endevorProfile.name}>.`);
-        if (this._sessionNodes.find(tempNode => tempNode.label.trim() === endevorProfile.name)) {
->>>>>>> 30a81a15
-            return;
-        }
-        const session = await Profiles.getInstance().createBasicEndevorSession(endevorProfile.profile);
-        logger.trace(`Session created: ${JSON.stringify(session)}`);
-        const node = new ConnectionNode(session, endevorProfile.name);
-        EndevorController.instance.addConnection(new Connection(endevorProfile));
-        this._sessionNodes.push(node);
-
+      logger.trace(`Loading profile <${endevorProfile.name}>.`);
+      if (this._sessionNodes.find(tempNode => tempNode.label && tempNode.label.trim() === endevorProfile.name)) {
+        return;
+      }
+      const session = await Profiles.getInstance().createBasicEndevorSession(endevorProfile.profile);
+      logger.trace(`Session created: ${JSON.stringify(session)}`);
+      const node = new ConnectionNode(session, endevorProfile.name);
+      EndevorController.instance.addConnection(new Connection(endevorProfile));
+      this._sessionNodes.push(node);
     }
 }