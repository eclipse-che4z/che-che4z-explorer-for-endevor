--- conflicted
+++ resolved
@@ -24,13 +24,8 @@
 			"request": "launch",
 			"runtimeExecutable": "${execPath}",
 			"args": [
-<<<<<<< HEAD
-				"--disable-extensions",
-				"--extensionDevelopmentPath=${workspaceFolder}"
-=======
 				"--extensionDevelopmentPath=${workspaceFolder}",
 				"--disable-extensions"
->>>>>>> 8cec89dd
 			],
 			"preLaunchTask": "npm: watch"
 		},
