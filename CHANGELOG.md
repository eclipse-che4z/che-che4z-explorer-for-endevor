# Changelog

All notable changes to Explorer for Endevor will be documented in this file.

## [0.11.0] 2020-11-13

### Added
- An output channel, "Explorer for Endevor", for logs
- Improved messaging for core functionalities

### Changed
- Fix for persistence of connections
- Location of Endevor connections moved from workspace settings to user settings
>Ensure that you delete the `endevor.connections` entry from the Workspace settings if it exists.
- Readme.md updated

## [0.10.0] 2020-06-25

### Added
<<<<<<< HEAD

- Endevor Plug-in for Zowe CLI profile interoperability
  - ability to create a profile
  - ability to use an already created profile
  - automatically load default profile
=======
- Endevor Plug-in for Zowe CLI profile interoperability
    - ability to create a profile
    - ability to use an already created profile
    - automatically load default profile
>>>>>>> c343b67f
- dependency on `@broadcom/endevor-for-zowe-cli` npm package
- dependency on `@zowe/imperative` npm package

### Changed

- Readme.md updated

### Removed

- Endevor Bridge for Git support
- dependency on `request` npm package

## [0.9.1] 2020-03-02

### Changed

- Readme.md updated
- License changed to EPL 2.0
- Open-source release and move to public repository

## [0.9.0] - 2019-09-13

### Added

- New Host Creation

### Changed

- UX Enhancements

## [0.8.0] - 2019-08-21

### Changed

- Fix for Theia 0.9 applied
- Changed category in package.json
- Pre-requisites expanded

## [0.8.0] - 2019-08-16

### Changed

- Extension name changed
- Corrected Links
- Third Party Licence texts applied<|MERGE_RESOLUTION|>--- conflicted
+++ resolved
@@ -17,18 +17,11 @@
 ## [0.10.0] 2020-06-25
 
 ### Added
-<<<<<<< HEAD
 
 - Endevor Plug-in for Zowe CLI profile interoperability
   - ability to create a profile
   - ability to use an already created profile
   - automatically load default profile
-=======
-- Endevor Plug-in for Zowe CLI profile interoperability
-    - ability to create a profile
-    - ability to use an already created profile
-    - automatically load default profile
->>>>>>> c343b67f
 - dependency on `@broadcom/endevor-for-zowe-cli` npm package
 - dependency on `@zowe/imperative` npm package
 
