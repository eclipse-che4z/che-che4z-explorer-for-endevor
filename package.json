--- conflicted
+++ resolved
@@ -1,5 +1,4 @@
 {
-<<<<<<< HEAD
   "name": "explorer-for-endevor",
   "displayName": "Explorer for Endevor",
   "description": "Explorer for Endevor",
@@ -125,27 +124,6 @@
         "command": "endevorexplorer.browseElement",
         "title": "Browse Element"
       }
-=======
-    "name": "explorer-for-endevor",
-    "displayName": "Explorer for Endevor",
-    "description": "Explorer for Endevor",
-    "version": "0.11.0",
-    "publisher": "broadcomMFD",
-    "repository": {
-        "url": "https://github.com/eclipse/che-che4z-explorer-for-endevor"
-    },
-    "engines": {
-        "vscode": "^1.32.0"
-    },
-    "categories": [
-        "SCM Providers"
-    ],
-    "keywords": [
-        "zOS",
-        "mainframe",
-        "explorer",
-        "endevor"
->>>>>>> c343b67f
     ],
     "menus": {
       "view/item/context": [
@@ -308,7 +286,6 @@
         }
       ]
     },
-<<<<<<< HEAD
     "views": {
       "endevorExplorerContainer": [
         {
@@ -316,11 +293,6 @@
           "name": "Explorer for Endevor"
         }
       ]
-=======
-    "dependencies": {
-        "@broadcom/endevor-for-zowe-cli": "^5.7.2",
-        "@zowe/imperative": "^4.7.4"
->>>>>>> c343b67f
     }
   },
   "scripts": {
@@ -359,7 +331,7 @@
     "vscode-test": "^1.4.1"
   },
   "dependencies": {
-    "@broadcom/endevor-for-zowe-cli": "^5.1.1",
-    "@zowe/imperative": "^4.6.0"
+    "@broadcom/endevor-for-zowe-cli": "^5.7.2",
+    "@zowe/imperative": "^4.7.4"
   }
 }