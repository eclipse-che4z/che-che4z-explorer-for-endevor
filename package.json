--- conflicted
+++ resolved
@@ -298,15 +298,11 @@
     "scripts": {
         "vscode:prepublish": "npm run compile",
         "compile": "tsc -p ./",
-<<<<<<< HEAD
         "test:vscode": "ts-node ./test/runTest.ts",
-        "watch": "tsc -watch -p ./"
-=======
         "watch": "tsc -watch -p ./",
         "postinstall": "node ./node_modules/vscode/bin/install",
         "test": "npm run test:no-vscode",
         "test:no-vscode": "jest --config jest.config.js --coverage"
->>>>>>> 8cec89dd
     },
     "devDependencies": {
         "@types/glob": "^7.1.3",
@@ -317,18 +313,14 @@
         "mocha": "^8.2.0",
         "tslint": "^5.18.0",
         "tslint-sonarts": "^1.9.0",
-<<<<<<< HEAD
         "ts-node": "^9.0.0",
         "typescript": "^3.5.3",
-        "vscode-test": "^1.4.1"
-=======
-        "typescript": "^3.9.4",
+        "vscode-test": "^1.4.1",
         "vscode": "^1.1.33",
         "@types/jest": "^26.0.7",
         "jest": "^26.4.2",
         "jest-html-reporter": "^3.2.0",
         "ts-jest": "^26.4.0"
->>>>>>> 8cec89dd
     },
     "dependencies": {
         "@broadcom/endevor-for-zowe-cli": "^5.1.1",
