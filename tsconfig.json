/*
 * Copyright (c) 2020 Broadcom.
 * The term "Broadcom" refers to Broadcom Inc. and/or its subsidiaries.
 *
 * This program and the accompanying materials are made
 * available under the terms of the Eclipse Public License 2.0
 * which is available at https://www.eclipse.org/legal/epl-2.0/
 *
 * SPDX-License-Identifier: EPL-2.0
 *
 * Contributors:
 *   Broadcom, Inc. - initial API and implementation
 */

<<<<<<< HEAD
{
  "compilerOptions": {
    "module": "commonjs",
    "target": "es6",
    "outDir": "out",
    "lib": ["es7"],
    "skipLibCheck": true,
    "sourceMap": true,
    "strict": true /* enable all strict type-checking options */,
    /* Additional Checks */
    "noImplicitAny": false
    // "noImplicitReturns": true, /* Report error when not all code paths in function return a value. */
    // "noFallthroughCasesInSwitch": true, /* Report errors for fallthrough cases in switch statement. */
    // "noUnusedParameters": true,  /* Report errors on unused parameters. */
  },
  "exclude": ["node_modules", ".vscode-test"],
  "include": ["src", "test"]
=======
 {
    "compilerOptions": {
        "module": "commonjs",
        "target": "es6",
        "outDir": "out",
        "lib": [
            "es7"
        ],
        "skipLibCheck": true,
        "sourceMap": true,
        "strict": true, /* enable all strict type-checking options */
        /* Additional Checks */
        "noImplicitAny": false
        // "noImplicitReturns": true, /* Report error when not all code paths in function return a value. */
        // "noFallthroughCasesInSwitch": true, /* Report errors for fallthrough cases in switch statement. */
        // "noUnusedParameters": true,  /* Report errors on unused parameters. */
    },
    "exclude": [
        "node_modules",
        ".vscode-test"
    ],
    "include": ["src", "test", "__mocks__"]
>>>>>>> c343b67f
}<|MERGE_RESOLUTION|>--- conflicted
+++ resolved
@@ -12,7 +12,6 @@
  *   Broadcom, Inc. - initial API and implementation
  */
 
-<<<<<<< HEAD
 {
   "compilerOptions": {
     "module": "commonjs",
@@ -29,29 +28,5 @@
     // "noUnusedParameters": true,  /* Report errors on unused parameters. */
   },
   "exclude": ["node_modules", ".vscode-test"],
-  "include": ["src", "test"]
-=======
- {
-    "compilerOptions": {
-        "module": "commonjs",
-        "target": "es6",
-        "outDir": "out",
-        "lib": [
-            "es7"
-        ],
-        "skipLibCheck": true,
-        "sourceMap": true,
-        "strict": true, /* enable all strict type-checking options */
-        /* Additional Checks */
-        "noImplicitAny": false
-        // "noImplicitReturns": true, /* Report error when not all code paths in function return a value. */
-        // "noFallthroughCasesInSwitch": true, /* Report errors for fallthrough cases in switch statement. */
-        // "noUnusedParameters": true,  /* Report errors on unused parameters. */
-    },
-    "exclude": [
-        "node_modules",
-        ".vscode-test"
-    ],
-    "include": ["src", "test", "__mocks__"]
->>>>>>> c343b67f
+  "include": ["src", "test", "__mocks__"]
 }