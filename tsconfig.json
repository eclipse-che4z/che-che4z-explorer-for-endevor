--- conflicted
+++ resolved
@@ -22,12 +22,8 @@
         ],
         "skipLibCheck": true,
         "sourceMap": true,
-<<<<<<< HEAD
         "rootDir": "src",
         "strict": true, /* enable all strict type-checking options */
-=======
-        "strict": false, /* enable all strict type-checking options */
->>>>>>> 30a81a15
         /* Additional Checks */
         "noImplicitAny": false
         // "noImplicitReturns": true, /* Report error when not all code paths in function return a value. */
